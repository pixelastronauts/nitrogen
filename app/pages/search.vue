<script setup lang="ts">
import type { SearchProductsQueryVariables } from '@@/types/shopify';

// Route data
const route = useRoute();
const router = useRouter();
const searchTerm = computed(() => route.query.q as string);

// Stores
const appStore = useAppStore();
const shopStore = useShopStore();

// Helpers
const { getSearchSortValuesFromUrl, getFilterValuesFromUrl } = useCollectionHelpers();

// Sort params/values
const sortParam = computed(() => route.query.sort as string | null);
const sortValues = computed(() => getSearchSortValuesFromUrl(sortParam.value));

// Filter params/values
const filterParam = computed(() => route.query);
const filterValues = computed(() => getFilterValuesFromUrl(filterParam.value));

const activeFilterOptions = computed(() => {
  const filters: { name: string; value: string }[] = [];

  Object.entries(route.query).forEach(([name, value]) => {
    if (!value || name === 'q') return;

    if (name === 'sort') {
      filters.push({ name, value: value as string });
    } else {
      (value as string).split(',').forEach((filterValue) => {
        filters.push({ name, value: filterValue });
      });
    }
  });

  return filters;
});

// Shopify
const shopify = useShopify();

// Fetch data
const searchVars = computed<SearchProductsQueryVariables>(() => ({
  searchTerm: searchTerm.value,
  filters: filterValues.value,
  sortKey: sortValues.value.sortKey,
  reverse: sortValues.value.reverse,
  country: shopStore.buyerCountryCode,
  language: shopStore.buyerLanguageCode
}));

const { data: searchData } = await useAsyncData(
  `search-${searchTerm.value}`,
  () => shopify.search.products(searchVars.value),
  { watch: [searchVars] }
);

const filterVars = computed<SearchProductsQueryVariables>(() => ({
  searchTerm: searchTerm.value
}));

const { data: filterData } = await useAsyncData(
  `search-filter-${searchTerm.value}`,
  () => shopify.search.products(filterVars.value),
  { watch: [filterVars], lazy: true }
);

// Computed data
const search = computed(() => searchData?.value);
const filterProducts = computed(() => flattenConnection(filterData.value));
const products = computed(() => flattenConnection(search.value));

// Actions
const removeActiveFilterOption = (filterName: string, filterValue: string) => {
  const query = { ...route.query };

  if (filterName === 'sort') {
    delete query.sort;
  } else {
    const currentValues = (route.query[filterName] as string)?.split(',') || [];
    const newValues = currentValues.filter((value) => value !== filterValue);

    if (newValues.length > 0) {
      query[filterName] = newValues.join(',');
    } else {
      // eslint-disable-next-line @typescript-eslint/no-dynamic-delete
      delete query[filterName];
    }
  }

  router.replace({
    path: route.path,
    query
  });
};

const toggleFilter = () => {
  appStore.toggleFilterMenu();
};

// SEO
const pageTitle = computed(() =>
  searchTerm.value
    ? `Search: ${products.value.length} results found for "${searchTerm.value}"`
    : 'Search'
);

useHead(() => ({
  title: pageTitle.value
}));
</script>

<template>
  <div>
    <section v-if="products" class="relative flex flex-col px-6">
      <div class="grid my-6 grid-cols-[1fr_max-content_1fr]">
        <div class="col-start-1 flex justify-start items-center">
          <h1 class="normal-case text-xl tracking-tight leading-none">
            Results for "{{ searchTerm }}" ({{ products.length }})
          </h1>
        </div>
        <div class="hidden lg:flex">
          <div v-if="activeFilterOptions.length" class="flex flex-wrap gap-2">
            <div v-for="option in activeFilterOptions" :key="option.value">
              <button
                class="flex items-center justify-center p-2 px-4 gap-2.5 text-normalize bg-zinc-100 border border-zinc-300 rounded-md transition duration-200 ease-in-out hover:bg-red-50 hover:text-red-600 hover:border-red-500"
                @click="removeActiveFilterOption(option.name, option.value)"
              >
                {{ option.value }}
                <Icon name="ph:x" class="h-4 w-4 shrink-0" />
              </button>
            </div>
          </div>
          <span v-else class="invisible" />
        </div>
        <div class="col-start-3 flex justify-end items-center">
          <button
            class="flex items-center justify-center p-2 px-4 text-normalize bg-zinc-100 border border-zinc-300 rounded-md transition duration-200 ease-in-out hover:bg-zinc-200"
            @click="toggleFilter"
          >
            Filter & Sort
          </button>
        </div>
      </div>
      <div
        v-if="products.length"
        class="grid grid-cols-2 auto-rows-fr gap-x-6 gap-y-8 w-full mb-8 lg:grid-cols-4 lg:gap-y-12"
      >
        <div v-for="product in products" :key="product.id">
          <ProductCard :product="product" />
        </div>
      </div>
<<<<<<< HEAD
      <div v-else class="flex items-center gap-2">
        <Icon name="ph:seal-warning" class="h-5 w-5 shrink-0" />
        <p class="normal-case">There are no matching products.</p>
=======
    </div>
    <div
      v-if="products && products.length"
      class="grid grid-cols-2 auto-rows-fr gap-x-6 gap-y-8 w-full mb-8 lg:grid-cols-4 lg:gap-y-12"
    >
      <div v-for="product in products" :key="product.id">
        <ProductCard :product="product" />
>>>>>>> deeae36e
      </div>
    </section>
    <section v-else class="flex items-center p-6 gap-2">
      <Icon name="ph:seal-warning" class="h-5 w-5 shrink-0" />
      <p class="normal-case">No search data found.</p>
    </section>
    <FilterMenu v-if="filterProducts" :products="filterProducts" />
  </div>
</template><|MERGE_RESOLUTION|>--- conflicted
+++ resolved
@@ -114,50 +114,39 @@
 </script>
 
 <template>
-  <div>
-    <section v-if="products" class="relative flex flex-col px-6">
-      <div class="grid my-6 grid-cols-[1fr_max-content_1fr]">
-        <div class="col-start-1 flex justify-start items-center">
-          <h1 class="normal-case text-xl tracking-tight leading-none">
-            Results for "{{ searchTerm }}" ({{ products.length }})
-          </h1>
+  <section v-if="search" class="flex flex-col px-6">
+    <FilterMenu
+      v-if="filterProducts"
+      :products="filterProducts"
+    />
+    <div class="grid my-6 grid-cols-[1fr_max-content_1fr]">
+      <div class="col-start-1 flex justify-start items-center">
+        <h1 class="normal-case text-xl tracking-tight leading-none">
+          Results for "{{ searchTerm }}" ({{ products.length }})
+        </h1>
+      </div>
+      <div class="hidden lg:flex">
+        <div v-if="activeFilterOptions.length" class="flex flex-wrap gap-2">
+          <div v-for="option in activeFilterOptions" :key="option.value">
+            <button
+              class="flex items-center justify-center p-2 px-4 gap-2.5 text-normalize bg-zinc-100 border border-zinc-300 rounded-md transition duration-200 ease-in-out hover:bg-red-50 hover:text-red-600 hover:border-red-500"
+              @click="removeActiveFilterOption(option.name, option.value)"
+            >
+              {{ option.value }}
+              <Icon name="ph:x" class="h-4 w-4 shrink-0" />
+            </button>
+          </div>
         </div>
-        <div class="hidden lg:flex">
-          <div v-if="activeFilterOptions.length" class="flex flex-wrap gap-2">
-            <div v-for="option in activeFilterOptions" :key="option.value">
-              <button
-                class="flex items-center justify-center p-2 px-4 gap-2.5 text-normalize bg-zinc-100 border border-zinc-300 rounded-md transition duration-200 ease-in-out hover:bg-red-50 hover:text-red-600 hover:border-red-500"
-                @click="removeActiveFilterOption(option.name, option.value)"
-              >
-                {{ option.value }}
-                <Icon name="ph:x" class="h-4 w-4 shrink-0" />
-              </button>
-            </div>
-          </div>
-          <span v-else class="invisible" />
-        </div>
-        <div class="col-start-3 flex justify-end items-center">
-          <button
-            class="flex items-center justify-center p-2 px-4 text-normalize bg-zinc-100 border border-zinc-300 rounded-md transition duration-200 ease-in-out hover:bg-zinc-200"
-            @click="toggleFilter"
-          >
-            Filter & Sort
-          </button>
-        </div>
+        <span v-else class="invisible" />
       </div>
-      <div
-        v-if="products.length"
-        class="grid grid-cols-2 auto-rows-fr gap-x-6 gap-y-8 w-full mb-8 lg:grid-cols-4 lg:gap-y-12"
-      >
-        <div v-for="product in products" :key="product.id">
-          <ProductCard :product="product" />
-        </div>
+      <div class="col-start-3 flex justify-end items-center">
+        <button
+          class="flex items-center justify-center p-2 px-4 text-normalize bg-zinc-100 border border-zinc-300 rounded-md transition duration-200 ease-in-out hover:bg-zinc-200"
+          @click="toggleFilter"
+        >
+          Filter & Sort
+        </button>
       </div>
-<<<<<<< HEAD
-      <div v-else class="flex items-center gap-2">
-        <Icon name="ph:seal-warning" class="h-5 w-5 shrink-0" />
-        <p class="normal-case">There are no matching products.</p>
-=======
     </div>
     <div
       v-if="products && products.length"
@@ -165,13 +154,11 @@
     >
       <div v-for="product in products" :key="product.id">
         <ProductCard :product="product" />
->>>>>>> deeae36e
       </div>
-    </section>
-    <section v-else class="flex items-center p-6 gap-2">
-      <Icon name="ph:seal-warning" class="h-5 w-5 shrink-0" />
-      <p class="normal-case">No search data found.</p>
-    </section>
-    <FilterMenu v-if="filterProducts" :products="filterProducts" />
-  </div>
+    </div>
+  </section>
+  <section v-else class="flex items-center gap-2 p-6">
+    <Icon name="ph:warning-circle" class="h-5 w-5 shrink-0" />
+    <p class="normal-case">No search data found.</p>
+  </section>
 </template>