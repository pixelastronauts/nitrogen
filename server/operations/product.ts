import type {
  ProductQuery,
  ProductQueryVariables,
  ProductRecommendationsQuery,
  ProductRecommendationsQueryVariables
} from '@@/types/shopify';

import { PRODUCT } from '../graphql/queries/product';
import { query } from '../utils/client';

<<<<<<< HEAD
=======
import { PRODUCT } from '../graphql/queries/product';
import { RECOMMENDED_PRODUCTS } from '../graphql/queries/product';
>>>>>>> deeae36e

/**
 * Fetches a product based on the given options.
 * @param options - The variables for the product query (handle)
 * @returns A Promise resolving to the product data
 * @see https://shopify.dev/docs/api/storefront/2024-07/queries/product
 */
const get = async (
  options: ProductQueryVariables
): Promise<ProductQuery['product']> => {
  const response = await query(PRODUCT, options);
  return response.data?.product;
};

/**
 * Retrieves recommended products based on a reference product.
 * @param options - The variables for the recommendation query (handle)
 * @returns A Promise resolving to an array of recommended products
 * @see https://shopify.dev/docs/api/storefront/2024-10/queries/productRecommendations
 */
async function recommended(
  options: ProductRecommendationsQueryVariables
): Promise<ProductRecommendationsQuery['recommended']> {
  const response = await query(RECOMMENDED_PRODUCTS, options);
  return response.data?.recommended;
}

export default {
  get,
  recommended
};<|MERGE_RESOLUTION|>--- conflicted
+++ resolved
@@ -5,14 +5,8 @@
   ProductRecommendationsQueryVariables
 } from '@@/types/shopify';
 
-import { PRODUCT } from '../graphql/queries/product';
+import { PRODUCT, RECOMMENDED_PRODUCTS } from '../graphql/queries/product';
 import { query } from '../utils/client';
-
-<<<<<<< HEAD
-=======
-import { PRODUCT } from '../graphql/queries/product';
-import { RECOMMENDED_PRODUCTS } from '../graphql/queries/product';
->>>>>>> deeae36e
 
 /**
  * Fetches a product based on the given options.
